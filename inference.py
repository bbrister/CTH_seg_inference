--- conflicted
+++ resolved
@@ -6,22 +6,7 @@
 import multiprocessing
 import math
 
-<<<<<<< HEAD
-# Compatibility with TF 2.0--this is TF 1 code
-try:
-    import tensorflow.compat.v1 as tf
-    tf.disable_v2_behavior()
-except:
-    import tensorflow as tf
-    
-from tensorflow.python.platform import gfile
-
-from pyCudaImageWarp import augment3d, cudaImageWarp, scipyImageWarp
-
 from .CTH_seg_common import data
-=======
-import ops
-import data
 from pyCudaImageWarp import augment3d, cudaImageWarp, scipyImageWarp
 
 # Ensure that Tensorflor has not yet been imported
@@ -42,7 +27,6 @@
    batch_shape = (len(tensorList),) + element_shape
 
    return dtype, batch_shape
->>>>>>> 5f54e3d2
 
 """
 A class which uses the Tensorflow model in inference-only mode.
@@ -58,7 +42,12 @@
 
         # Import tensorflow.
         tf_guard()
-        import tensorflow as tf
+        try:
+            # Compatibility with TF 2.0--this is TF 1 code
+            import tensorflow.compat.v1 as tf
+            tf.disable_v2_behavior()
+        except:
+            import tensorflow as tf
         from tensorflow.python.platform import gfile
         from tensorflow.python.client import device_lib
 
@@ -224,7 +213,7 @@
     num_batches = int(math.ceil(float(num_tiles) / batch_size))
     batch_inds = [
         range(batch_size * i, min(batch_size * (i + 1), num_tiles)) 
-            for i in xrange(num_batches)
+            for i in range(num_batches)
     ]
 
     # Run the model on overlapping tiles
@@ -271,7 +260,7 @@
 
             # Start pre-processing the image
             warpAffine = affine[:3]
-            for c in xrange(num_channels):
+            for c in range(num_channels):
                 warpApi.push(
                     vol[:, :, :, c],
                     A=warpAffine,
@@ -308,7 +297,7 @@
             # Start warping the fuzzies, if any
             if fuzzy_labels_ph is not None:
                 fuzzy_channels = 1 if fuzzy_weights.ndim < 4 else fuzzy_weights.shape[3]
-                for c in xrange(fuzzy_channels):
+                for c in range(fuzzy_channels):
                     warpApi.push(
                         fuzzy_weights[:, :, :, c],
                         A=warpAffine,
@@ -317,7 +306,7 @@
                         oob=0,
                         device=device
                     )
-                for c in xrange(fuzzy_channels):
+                for c in range(fuzzy_channels):
                     warpApi.push(
                         fuzzy_labels[:, :, :, c],
                         A=warpAffine,
@@ -343,7 +332,7 @@
                 
         # Finish pre-processing, assign the inputs
         this_batch_size = len(cropSlices)
-        for i in xrange(this_batch_size):
+        for i in range(this_batch_size):
             # Get the volume
             tile_vol = np.zeros(params['data_shape'], dtype=np.float32)
             for c in range(num_channels):
@@ -358,7 +347,7 @@
 
             # Optionally generate the weights
             if weights_ph is not None:
-                feed_dict[weights_ph][i] = ops.get_weight_map(tile_labels[i])
+                feed_dict[weights_ph][i] = data.get_weight_map(tile_labels[i])
 
             # Optionally get the voronoi
             if voronoi_ph is not None:
@@ -371,12 +360,12 @@
             if fuzzy_weights_ph is not None:
                 fuzzy_shape = params['data_shape'][:3] + (fuzzy_channels,)
                 tile_fuzzy_weights = np.zeros(fuzzy_shape, dtype=np.float32)
-                for c in xrange(fuzzy_channels):
+                for c in range(fuzzy_channels):
                     tile_fuzzy_weights[:, :, :, c] = warpApi.pop()
                 feed_dict[fuzzy_weights_ph][i] = tile_fuzzy_weights
             if fuzzy_labels_ph is not None:
                 tile_fuzzy_labels = np.zeros(fuzzy_shape, dtype=np.int32)
-                for c in xrange(fuzzy_channels):
+                for c in range(fuzzy_channels):
                     tile_fuzzy_labels[:, :, :, c] = warpApi.pop()
                 tile_fuzzy_labels, tile_num_objects = data.reduceLabels(
                     tile_fuzzy_labels, tile_labels >= 0)
@@ -401,7 +390,7 @@
         assert(np.array_equal(tile_preds.shape[-ndim - 1:-1], crop_dims))
 
         # Accumulate the output predictions, update the counts
-        for i in xrange(this_batch_size):
+        for i in range(this_batch_size):
             tileSlice = tileSlices[i]
             cropSlice = cropSlices[i]
             pred[cropSlice] += tile_preds[i].squeeze()[tileSlice]
@@ -457,11 +446,6 @@
         outputQ.put(None) # To avoid hanging on error
         raise e
 
-##XXX
-def __noop__(*args):
-    return
-
-
 """
     Like Inferer, but isolated in its own process, to prevent TF bugs
     involved with reusing models.
@@ -469,10 +453,6 @@
 class IsolatedInferer:
     def __init__(self, pb_path, params_path):
 
-        #XXX
-        self.pb_path = pb_path
-        self.params_path = params_path
-
         # Make a pair of Queues for communication
         self.inputQ = multiprocessing.Queue()
         self.outputQ = multiprocessing.Queue()
@@ -480,7 +460,6 @@
         # Start the process and initialize the TF model
         self.child = multiprocessing.Process(
             target=__child_main__,
-        #    target=__noop__,
             args=(pb_path, params_path, self.inputQ, self.outputQ)
         )
         self.child.start()
@@ -492,7 +471,6 @@
     def tile_inference(self, vol, scale_factors=None, device=None, api='scipy'):
         self.inputQ.put((vol, scale_factors, device, api))
         print('Put arguments (parent)')
-        #__child_main__(self.pb_path, self.params_path, self.inputQ, self.outputQ) #XXX
         outputs = self.outputQ.get()
         print('Received outputs (parent)')
         return outputs
@@ -530,7 +508,6 @@
     try:
         class_idx = sys.argv[6] # In [0, ..., num_class - 1]. Otherwise returns argmax
     except IndexError:
-<<<<<<< HEAD
         class_idx = None # Use argmax
 
     inference_main(pb_path, params_path, nii_in_path, nii_out_path, resolution, class_idx)
@@ -551,11 +528,6 @@
         Entry point for other python scripts.
     """
         
-=======
-	class_idx = None # Use argmax
-	
-
->>>>>>> 5f54e3d2
     # Read the Nifti file
     vol, units, nii = read_nifti(path)
 
